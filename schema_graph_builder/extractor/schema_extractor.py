"""
Schema extractor module - Main interface for extracting database schemas
"""

<<<<<<< HEAD
from typing import Dict, Any
from ..connectors.base_connector import DatabaseConnector
from ..connectors.postgres_connector import PostgreSQLConnector
from ..connectors.mysql_connector import MySQLConnector
from ..connectors.mssql_connector import MSSQLConnector
=======
from ..connectors.postgres_connector import get_postgres_schema
from ..connectors.mysql_connector import get_mysql_schema
from ..connectors.mssql_connector import get_mssql_schema
from ..connectors.oracle_connector import get_oracle_schema
>>>>>>> b8f5089e


# Registry of database types to connector classes
DATABASE_CONNECTORS = {
    'postgres': PostgreSQLConnector,
    'postgresql': PostgreSQLConnector,
    'mysql': MySQLConnector,
    'mssql': MSSQLConnector,
    'sqlserver': MSSQLConnector,
}


def extract_schema(db_type: str, config_path: str) -> Dict[str, Any]:
    """
    Extract database schema based on database type using the connector abstraction.
    
    Args:
        db_type: Database type ('postgres', 'postgresql', 'mysql', 'mssql', 'sqlserver', 'oracle')
        config_path: Path to database configuration YAML file
        
    Returns:
        Dictionary containing database schema information
        
    Raises:
        ValueError: If database type is not supported
    """
    db_type_lower = db_type.lower()
    
<<<<<<< HEAD
    if db_type_lower not in DATABASE_CONNECTORS:
        supported_types = ', '.join(DATABASE_CONNECTORS.keys())
        raise ValueError(f"Unsupported database type: '{db_type}'. Supported types: {supported_types}")
    
    # Get the connector class and create an instance
    connector_class = DATABASE_CONNECTORS[db_type_lower]
    connector = connector_class()
    
    # Extract the schema using the connector
    return connector.extract_schema(config_path)


def get_supported_database_types() -> list:
    """
    Get list of supported database types.
    
    Returns:
        List of supported database type strings
    """
    return list(DATABASE_CONNECTORS.keys())


def register_database_connector(db_type: str, connector_class: type) -> None:
    """
    Register a new database connector type.
    
    Args:
        db_type: Database type identifier
        connector_class: DatabaseConnector subclass
        
    Raises:
        ValueError: If connector_class is not a DatabaseConnector subclass
    """
    if not issubclass(connector_class, DatabaseConnector):
        raise ValueError("connector_class must be a subclass of DatabaseConnector")
    
    DATABASE_CONNECTORS[db_type.lower()] = connector_class 
=======
    if db_type_lower in ['postgres', 'postgresql']:
        return get_postgres_schema(config_path)
    elif db_type_lower == 'mysql':
        return get_mysql_schema(config_path)
    elif db_type_lower in ['mssql', 'sqlserver']:
        return get_mssql_schema(config_path)
    elif db_type_lower == 'oracle':
        return get_oracle_schema(config_path)
    else:
        raise ValueError(f"Unsupported database type: '{db_type}'") 
>>>>>>> b8f5089e
<|MERGE_RESOLUTION|>--- conflicted
+++ resolved
@@ -2,18 +2,12 @@
 Schema extractor module - Main interface for extracting database schemas
 """
 
-<<<<<<< HEAD
 from typing import Dict, Any
 from ..connectors.base_connector import DatabaseConnector
 from ..connectors.postgres_connector import PostgreSQLConnector
 from ..connectors.mysql_connector import MySQLConnector
 from ..connectors.mssql_connector import MSSQLConnector
-=======
-from ..connectors.postgres_connector import get_postgres_schema
-from ..connectors.mysql_connector import get_mysql_schema
-from ..connectors.mssql_connector import get_mssql_schema
-from ..connectors.oracle_connector import get_oracle_schema
->>>>>>> b8f5089e
+from ..connectors.oracle_connector import OracleConnector
 
 
 # Registry of database types to connector classes
@@ -23,6 +17,7 @@
     'mysql': MySQLConnector,
     'mssql': MSSQLConnector,
     'sqlserver': MSSQLConnector,
+    'oracle': OracleConnector,
 }
 
 
@@ -42,7 +37,6 @@
     """
     db_type_lower = db_type.lower()
     
-<<<<<<< HEAD
     if db_type_lower not in DATABASE_CONNECTORS:
         supported_types = ', '.join(DATABASE_CONNECTORS.keys())
         raise ValueError(f"Unsupported database type: '{db_type}'. Supported types: {supported_types}")
@@ -79,16 +73,4 @@
     if not issubclass(connector_class, DatabaseConnector):
         raise ValueError("connector_class must be a subclass of DatabaseConnector")
     
-    DATABASE_CONNECTORS[db_type.lower()] = connector_class 
-=======
-    if db_type_lower in ['postgres', 'postgresql']:
-        return get_postgres_schema(config_path)
-    elif db_type_lower == 'mysql':
-        return get_mysql_schema(config_path)
-    elif db_type_lower in ['mssql', 'sqlserver']:
-        return get_mssql_schema(config_path)
-    elif db_type_lower == 'oracle':
-        return get_oracle_schema(config_path)
-    else:
-        raise ValueError(f"Unsupported database type: '{db_type}'") 
->>>>>>> b8f5089e
+    DATABASE_CONNECTORS[db_type.lower()] = connector_class