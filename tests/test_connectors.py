"""
Tests for database connectors
"""

import pytest
import yaml
import tempfile
import os
from unittest.mock import patch, Mock, MagicMock
from schema_graph_builder.connectors.postgres_connector import get_postgres_schema
from schema_graph_builder.connectors.mysql_connector import get_mysql_schema
from schema_graph_builder.connectors.mssql_connector import get_mssql_schema
from schema_graph_builder.connectors.oracle_connector import get_oracle_schema


class TestPostgresConnector:
    """Tests for PostgreSQL connector"""
    
    @patch('schema_graph_builder.connectors.base_connector.create_engine')
    @patch('schema_graph_builder.connectors.base_connector.inspect')
    def test_get_postgres_schema_success(self, mock_inspect, mock_create_engine, temp_config_file, mock_sqlalchemy_engine):
        """Test successful PostgreSQL schema extraction"""
        mock_engine, mock_inspector = mock_sqlalchemy_engine
        mock_create_engine.return_value = mock_engine
        mock_inspect.return_value = mock_inspector
        
        # Mock column types
        for table in ['customers', 'orders', 'products']:
            columns = mock_inspector.get_columns(table)
            for col in columns:
                col['type'] = Mock()
                col['type'].__str__ = Mock(return_value='INTEGER' if 'id' in col['name'] else 'VARCHAR(100)')
        
        result = get_postgres_schema(temp_config_file)
        
        assert result['database'] == 'testdb'
        assert len(result['tables']) == 3
        assert any(table['name'] == 'customers' for table in result['tables'])
        assert any(table['name'] == 'orders' for table in result['tables'])
        assert any(table['name'] == 'products' for table in result['tables'])
    
    @patch('schema_graph_builder.connectors.base_connector.create_engine')
    def test_get_postgres_schema_connection_error(self, mock_create_engine, temp_config_file):
        """Test PostgreSQL connection error handling"""
        mock_create_engine.side_effect = Exception("Connection failed")
        
        with pytest.raises(Exception, match="Connection failed"):
            get_postgres_schema(temp_config_file)
    
    def test_get_postgres_schema_invalid_config(self):
        """Test PostgreSQL with invalid config file"""
        with pytest.raises(FileNotFoundError):
            get_postgres_schema("nonexistent_config.yaml")
    
    @patch('schema_graph_builder.connectors.base_connector.create_engine')
    @patch('schema_graph_builder.connectors.base_connector.inspect')
    def test_get_postgres_schema_empty_database(self, mock_inspect, mock_create_engine, temp_config_file):
        """Test PostgreSQL with empty database"""
        mock_engine = Mock()
        mock_inspector = Mock()
        mock_inspector.get_table_names.return_value = []
        
        mock_create_engine.return_value = mock_engine
        mock_inspect.return_value = mock_inspector
        
        result = get_postgres_schema(temp_config_file)
        
        assert result['database'] == 'testdb'
        assert len(result['tables']) == 0


class TestMySQLConnector:
    """Tests for MySQL connector"""
    
    @patch('schema_graph_builder.connectors.base_connector.create_engine')
    @patch('schema_graph_builder.connectors.base_connector.inspect')
    def test_get_mysql_schema_success(self, mock_inspect, mock_create_engine, temp_config_file, mock_sqlalchemy_engine):
        """Test successful MySQL schema extraction"""
        mock_engine, mock_inspector = mock_sqlalchemy_engine
        mock_create_engine.return_value = mock_engine
        mock_inspect.return_value = mock_inspector
        
        # Mock column types
        for table in ['customers', 'orders', 'products']:
            columns = mock_inspector.get_columns(table)
            for col in columns:
                col['type'] = Mock()
                col['type'].__str__ = Mock(return_value='INT' if 'id' in col['name'] else 'VARCHAR(100)')
        
        result = get_mysql_schema(temp_config_file)
        
        assert result['database'] == 'testdb'
        assert len(result['tables']) == 3
        assert any(table['name'] == 'customers' for table in result['tables'])
    
    @patch('schema_graph_builder.connectors.base_connector.create_engine')
    def test_get_mysql_schema_connection_error(self, mock_create_engine, temp_config_file):
        """Test MySQL connection error handling"""
        mock_create_engine.side_effect = Exception("MySQL connection failed")
        
        with pytest.raises(Exception, match="MySQL connection failed"):
            get_mysql_schema(temp_config_file)


class TestMSSQLConnector:
    """Tests for MS SQL Server connector"""
    
    @patch('schema_graph_builder.connectors.base_connector.create_engine')
    @patch('schema_graph_builder.connectors.base_connector.inspect')
    def test_get_mssql_schema_success(self, mock_inspect, mock_create_engine, temp_config_file, mock_sqlalchemy_engine):
        """Test successful MS SQL Server schema extraction"""
        mock_engine, mock_inspector = mock_sqlalchemy_engine
        mock_create_engine.return_value = mock_engine
        mock_inspect.return_value = mock_inspector
        
        # Mock column types
        for table in ['customers', 'orders', 'products']:
            columns = mock_inspector.get_columns(table)
            for col in columns:
                col['type'] = Mock()
                col['type'].__str__ = Mock(return_value='INT' if 'id' in col['name'] else 'NVARCHAR(100)')
        
        result = get_mssql_schema(temp_config_file)
        
        assert result['database'] == 'testdb'
        assert len(result['tables']) == 3
        assert any(table['name'] == 'customers' for table in result['tables'])
    
    @patch('schema_graph_builder.connectors.base_connector.create_engine')
    def test_get_mssql_schema_connection_error(self, mock_create_engine, temp_config_file):
        """Test MS SQL Server connection error handling"""
        mock_create_engine.side_effect = Exception("MSSQL connection failed")
        
        with pytest.raises(Exception, match="MSSQL connection failed"):
            get_mssql_schema(temp_config_file)


class TestOracleConnector:
    """Tests for Oracle connector"""
    
    @patch('schema_graph_builder.connectors.oracle_connector.create_engine')
    @patch('schema_graph_builder.connectors.oracle_connector.inspect')
    def test_get_oracle_schema_success_with_service_name(self, mock_inspect, mock_create_engine, mock_sqlalchemy_engine):
        """Test successful Oracle schema extraction with service_name"""
        mock_engine, mock_inspector = mock_sqlalchemy_engine
        mock_create_engine.return_value = mock_engine
        mock_inspect.return_value = mock_inspector
        
        # Create test config with service_name
        config = {
            'host': 'localhost',
            'port': 1521,
            'service_name': 'XEPDB1',
            'username': 'testuser',
            'password': 'testpass'
        }
        
        with tempfile.NamedTemporaryFile(mode='w', suffix='.yaml', delete=False) as f:
            yaml.dump(config, f)
            config_file = f.name
        
        try:
            # Mock column types
            for table in ['customers', 'orders', 'products']:
                columns = mock_inspector.get_columns(table)
                for col in columns:
                    col['type'] = Mock()
                    col['type'].__str__ = Mock(return_value='NUMBER' if 'id' in col['name'] else 'VARCHAR2(100)')
            
            result = get_oracle_schema(config_file)
            
            assert result['database'] == 'XEPDB1'
            assert len(result['tables']) == 3
            assert any(table['name'] == 'customers' for table in result['tables'])
            assert any(table['name'] == 'orders' for table in result['tables'])
            assert any(table['name'] == 'products' for table in result['tables'])
        finally:
            os.unlink(config_file)
    
    @patch('schema_graph_builder.connectors.oracle_connector.create_engine')
    @patch('schema_graph_builder.connectors.oracle_connector.inspect')
    def test_get_oracle_schema_success_with_sid(self, mock_inspect, mock_create_engine, mock_sqlalchemy_engine):
        """Test successful Oracle schema extraction with SID"""
        mock_engine, mock_inspector = mock_sqlalchemy_engine
        mock_create_engine.return_value = mock_engine
        mock_inspect.return_value = mock_inspector
        
        # Create test config with SID
        config = {
            'host': 'localhost',
            'port': 1521,
            'sid': 'XE',
            'username': 'testuser',
            'password': 'testpass'
        }
        
        with tempfile.NamedTemporaryFile(mode='w', suffix='.yaml', delete=False) as f:
            yaml.dump(config, f)
            config_file = f.name
        
        try:
            # Mock column types
            for table in ['customers', 'orders', 'products']:
                columns = mock_inspector.get_columns(table)
                for col in columns:
                    col['type'] = Mock()
                    col['type'].__str__ = Mock(return_value='NUMBER' if 'id' in col['name'] else 'VARCHAR2(100)')
            
            result = get_oracle_schema(config_file)
            
            assert result['database'] == 'XE'
            assert len(result['tables']) == 3
            assert any(table['name'] == 'customers' for table in result['tables'])
        finally:
            os.unlink(config_file)
    
    def test_get_oracle_schema_missing_service_name_and_sid(self):
        """Test Oracle with missing service_name and SID"""
        config = {
            'host': 'localhost',
            'port': 1521,
            'username': 'testuser',
            'password': 'testpass'
        }
        
        with tempfile.NamedTemporaryFile(mode='w', suffix='.yaml', delete=False) as f:
            yaml.dump(config, f)
            config_file = f.name
        
        try:
            with pytest.raises(ValueError, match="Oracle configuration requires either 'service_name' or 'sid'"):
                get_oracle_schema(config_file)
        finally:
            os.unlink(config_file)
    
    def test_get_oracle_schema_both_service_name_and_sid(self):
        """Test Oracle with both service_name and SID provided"""
        config = {
            'host': 'localhost',
            'port': 1521,
            'service_name': 'XEPDB1',
            'sid': 'XE',
            'username': 'testuser',
            'password': 'testpass'
        }
        
        with tempfile.NamedTemporaryFile(mode='w', suffix='.yaml', delete=False) as f:
            yaml.dump(config, f)
            config_file = f.name
        
        try:
            with pytest.raises(ValueError, match="Oracle configuration cannot have both 'service_name' and 'sid'"):
                get_oracle_schema(config_file)
        finally:
            os.unlink(config_file)
    
    @patch('schema_graph_builder.connectors.oracle_connector.create_engine')
    def test_get_oracle_schema_connection_error(self, mock_create_engine):
        """Test Oracle connection error handling"""
        mock_create_engine.side_effect = Exception("Oracle connection failed")
        
        config = {
            'host': 'localhost',
            'port': 1521,
            'service_name': 'XEPDB1',
            'username': 'testuser',
            'password': 'testpass'
        }
        
        with tempfile.NamedTemporaryFile(mode='w', suffix='.yaml', delete=False) as f:
            yaml.dump(config, f)
            config_file = f.name
        
        try:
            with pytest.raises(Exception, match="Oracle connection failed"):
                get_oracle_schema(config_file)
        finally:
            os.unlink(config_file)
    
    def test_get_oracle_schema_invalid_config(self):
        """Test Oracle with invalid config file"""
        with pytest.raises(FileNotFoundError):
            get_oracle_schema("nonexistent_config.yaml")
    
    @patch('schema_graph_builder.connectors.oracle_connector.create_engine')
    @patch('schema_graph_builder.connectors.oracle_connector.inspect')
    def test_get_oracle_schema_empty_database(self, mock_inspect, mock_create_engine):
        """Test Oracle with empty database"""
        mock_engine = Mock()
        mock_inspector = Mock()
        mock_inspector.get_table_names.return_value = []
        
        mock_create_engine.return_value = mock_engine
        mock_inspect.return_value = mock_inspector
        
        config = {
            'host': 'localhost',
            'port': 1521,
            'service_name': 'XEPDB1',
            'username': 'testuser',
            'password': 'testpass'
        }
        
        with tempfile.NamedTemporaryFile(mode='w', suffix='.yaml', delete=False) as f:
            yaml.dump(config, f)
            config_file = f.name
        
        try:
            result = get_oracle_schema(config_file)
            
            assert result['database'] == 'XEPDB1'
            assert len(result['tables']) == 0
        finally:
            os.unlink(config_file)
    
    @patch('schema_graph_builder.connectors.oracle_connector.create_engine')
    @patch('schema_graph_builder.connectors.oracle_connector.inspect')
    def test_get_oracle_schema_with_env_variables(self, mock_inspect, mock_create_engine, mock_sqlalchemy_engine):
        """Test Oracle schema extraction with environment variables"""
        mock_engine, mock_inspector = mock_sqlalchemy_engine
        mock_create_engine.return_value = mock_engine
        mock_inspect.return_value = mock_inspector
        
        # Create config without credentials
        config = {
            'host': 'localhost',
            'port': 1521,
            'service_name': 'XEPDB1'
        }
        
        with tempfile.NamedTemporaryFile(mode='w', suffix='.yaml', delete=False) as f:
            yaml.dump(config, f)
            config_file = f.name
        
        try:
            # Mock environment variables
            with patch.dict(os.environ, {'DB_USERNAME': 'envuser', 'DB_PASSWORD': 'envpass'}):
                # Mock column types
                for table in ['customers', 'orders', 'products']:
                    columns = mock_inspector.get_columns(table)
                    for col in columns:
                        col['type'] = Mock()
                        col['type'].__str__ = Mock(return_value='NUMBER' if 'id' in col['name'] else 'VARCHAR2(100)')
                
                result = get_oracle_schema(config_file)
                
                assert result['database'] == 'XEPDB1'
                assert len(result['tables']) == 3
        finally:
            os.unlink(config_file)


class TestConnectorIntegration:
    """Integration tests for all connectors"""
    
    def test_all_connectors_return_consistent_format(self, temp_config_file, mock_sqlalchemy_engine):
        """Test that all connectors return consistent schema format"""
        mock_engine, mock_inspector = mock_sqlalchemy_engine
        
<<<<<<< HEAD
        with patch('schema_graph_builder.connectors.base_connector.create_engine', return_value=mock_engine), \
             patch('schema_graph_builder.connectors.base_connector.inspect', return_value=mock_inspector):
=======
        with patch('schema_graph_builder.connectors.postgres_connector.create_engine', return_value=mock_engine), \
             patch('schema_graph_builder.connectors.postgres_connector.inspect', return_value=mock_inspector), \
             patch('schema_graph_builder.connectors.mysql_connector.create_engine', return_value=mock_engine), \
             patch('schema_graph_builder.connectors.mysql_connector.inspect', return_value=mock_inspector), \
             patch('schema_graph_builder.connectors.mssql_connector.create_engine', return_value=mock_engine), \
             patch('schema_graph_builder.connectors.mssql_connector.inspect', return_value=mock_inspector), \
             patch('schema_graph_builder.connectors.oracle_connector.create_engine', return_value=mock_engine), \
             patch('schema_graph_builder.connectors.oracle_connector.inspect', return_value=mock_inspector):
>>>>>>> b8f5089e
            
            # Mock column types for different databases
            for table in ['customers', 'orders', 'products']:
                columns = mock_inspector.get_columns(table)
                for col in columns:
                    col['type'] = Mock()
                    col['type'].__str__ = Mock(return_value='INTEGER' if 'id' in col['name'] else 'VARCHAR(100)')
            
            postgres_result = get_postgres_schema(temp_config_file)
            mysql_result = get_mysql_schema(temp_config_file)
            mssql_result = get_mssql_schema(temp_config_file)
            
            # Create Oracle config for testing
            oracle_config = {
                'host': 'localhost',
                'port': 1521,
                'service_name': 'XEPDB1',
                'username': 'testuser',
                'password': 'testpass'
            }
            
            with tempfile.NamedTemporaryFile(mode='w', suffix='.yaml', delete=False) as f:
                yaml.dump(oracle_config, f)
                oracle_config_file = f.name
            
            try:
                oracle_result = get_oracle_schema(oracle_config_file)
                
                # Check consistent structure
                for result in [postgres_result, mysql_result, mssql_result, oracle_result]:
                    assert 'database' in result
                    assert 'tables' in result
                    assert isinstance(result['tables'], list)
                    
                    for table in result['tables']:
                        assert 'name' in table
                        assert 'columns' in table
                        assert isinstance(table['columns'], list)
                        
                        for column in table['columns']:
                            assert 'name' in column
                            assert 'type' in column
                            assert 'nullable' in column
                            assert 'primary_key' in column
            finally:
                os.unlink(oracle_config_file) <|MERGE_RESOLUTION|>--- conflicted
+++ resolved
@@ -138,8 +138,8 @@
 class TestOracleConnector:
     """Tests for Oracle connector"""
     
-    @patch('schema_graph_builder.connectors.oracle_connector.create_engine')
-    @patch('schema_graph_builder.connectors.oracle_connector.inspect')
+    @patch('schema_graph_builder.connectors.base_connector.create_engine')
+    @patch('schema_graph_builder.connectors.base_connector.inspect')
     def test_get_oracle_schema_success_with_service_name(self, mock_inspect, mock_create_engine, mock_sqlalchemy_engine):
         """Test successful Oracle schema extraction with service_name"""
         mock_engine, mock_inspector = mock_sqlalchemy_engine
@@ -177,8 +177,8 @@
         finally:
             os.unlink(config_file)
     
-    @patch('schema_graph_builder.connectors.oracle_connector.create_engine')
-    @patch('schema_graph_builder.connectors.oracle_connector.inspect')
+    @patch('schema_graph_builder.connectors.base_connector.create_engine')
+    @patch('schema_graph_builder.connectors.base_connector.inspect')
     def test_get_oracle_schema_success_with_sid(self, mock_inspect, mock_create_engine, mock_sqlalchemy_engine):
         """Test successful Oracle schema extraction with SID"""
         mock_engine, mock_inspector = mock_sqlalchemy_engine
@@ -254,7 +254,7 @@
         finally:
             os.unlink(config_file)
     
-    @patch('schema_graph_builder.connectors.oracle_connector.create_engine')
+    @patch('schema_graph_builder.connectors.base_connector.create_engine')
     def test_get_oracle_schema_connection_error(self, mock_create_engine):
         """Test Oracle connection error handling"""
         mock_create_engine.side_effect = Exception("Oracle connection failed")
@@ -282,8 +282,8 @@
         with pytest.raises(FileNotFoundError):
             get_oracle_schema("nonexistent_config.yaml")
     
-    @patch('schema_graph_builder.connectors.oracle_connector.create_engine')
-    @patch('schema_graph_builder.connectors.oracle_connector.inspect')
+    @patch('schema_graph_builder.connectors.base_connector.create_engine')
+    @patch('schema_graph_builder.connectors.base_connector.inspect')
     def test_get_oracle_schema_empty_database(self, mock_inspect, mock_create_engine):
         """Test Oracle with empty database"""
         mock_engine = Mock()
@@ -313,8 +313,8 @@
         finally:
             os.unlink(config_file)
     
-    @patch('schema_graph_builder.connectors.oracle_connector.create_engine')
-    @patch('schema_graph_builder.connectors.oracle_connector.inspect')
+    @patch('schema_graph_builder.connectors.base_connector.create_engine')
+    @patch('schema_graph_builder.connectors.base_connector.inspect')
     def test_get_oracle_schema_with_env_variables(self, mock_inspect, mock_create_engine, mock_sqlalchemy_engine):
         """Test Oracle schema extraction with environment variables"""
         mock_engine, mock_inspector = mock_sqlalchemy_engine
@@ -357,19 +357,8 @@
         """Test that all connectors return consistent schema format"""
         mock_engine, mock_inspector = mock_sqlalchemy_engine
         
-<<<<<<< HEAD
         with patch('schema_graph_builder.connectors.base_connector.create_engine', return_value=mock_engine), \
              patch('schema_graph_builder.connectors.base_connector.inspect', return_value=mock_inspector):
-=======
-        with patch('schema_graph_builder.connectors.postgres_connector.create_engine', return_value=mock_engine), \
-             patch('schema_graph_builder.connectors.postgres_connector.inspect', return_value=mock_inspector), \
-             patch('schema_graph_builder.connectors.mysql_connector.create_engine', return_value=mock_engine), \
-             patch('schema_graph_builder.connectors.mysql_connector.inspect', return_value=mock_inspector), \
-             patch('schema_graph_builder.connectors.mssql_connector.create_engine', return_value=mock_engine), \
-             patch('schema_graph_builder.connectors.mssql_connector.inspect', return_value=mock_inspector), \
-             patch('schema_graph_builder.connectors.oracle_connector.create_engine', return_value=mock_engine), \
-             patch('schema_graph_builder.connectors.oracle_connector.inspect', return_value=mock_inspector):
->>>>>>> b8f5089e
             
             # Mock column types for different databases
             for table in ['customers', 'orders', 'products']:
