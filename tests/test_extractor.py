--- conflicted
+++ resolved
@@ -77,25 +77,23 @@
         mock_connector.extract_schema.assert_called_once_with(temp_config_file)
         assert result == sample_schema
     
-    @patch('schema_graph_builder.extractor.schema_extractor.get_oracle_schema')
-    def test_extract_schema_oracle(self, mock_get_oracle, sample_schema, temp_config_file):
+    @patch('schema_graph_builder.extractor.schema_extractor.OracleConnector')
+    def test_extract_schema_oracle(self, mock_oracle_class, sample_schema, temp_config_file):
         """Test schema extraction for Oracle"""
-        mock_get_oracle.return_value = sample_schema
+        mock_connector = Mock()
+        mock_oracle_class.return_value = mock_connector
+        mock_connector.extract_schema.return_value = sample_schema
         
         result = extract_schema('oracle', temp_config_file)
         
-        mock_get_oracle.assert_called_once_with(temp_config_file)
+        mock_oracle_class.assert_called_once()
+        mock_connector.extract_schema.assert_called_once_with(temp_config_file)
         assert result == sample_schema
     
     def test_extract_schema_unsupported_db_type(self, temp_config_file):
         """Test schema extraction with unsupported database type"""
-<<<<<<< HEAD
-        with pytest.raises(ValueError, match="Unsupported database type: 'oracle'. Supported types:"):
-            extract_schema('oracle', temp_config_file)
-=======
         with pytest.raises(ValueError, match="Unsupported database type: 'nosql'"):
             extract_schema('nosql', temp_config_file)
->>>>>>> b8f5089e
     
     @patch('schema_graph_builder.extractor.schema_extractor.PostgreSQLConnector')
     def test_extract_schema_case_insensitive(self, mock_postgres_class, temp_config_file):
@@ -121,41 +119,13 @@
     
     def test_extract_schema_supported_databases_list(self):
         """Test that the function supports all expected database types"""
-<<<<<<< HEAD
         # Use the new get_supported_database_types function
         supported_types = get_supported_database_types()
         
-        # Ensure we have the expected types
-        expected_types = ['postgres', 'postgresql', 'mysql', 'mssql', 'sqlserver']
+        # Ensure we have the expected types including Oracle
+        expected_types = ['postgres', 'postgresql', 'mysql', 'mssql', 'sqlserver', 'oracle']
         for db_type in expected_types:
             assert db_type in supported_types, f"Database type '{db_type}' should be supported"
-=======
-        # This test ensures we don't accidentally remove support for any database
-        supported_types = ['postgres', 'postgresql', 'mysql', 'mssql', 'sqlserver', 'oracle']
-        
-        for db_type in supported_types:
-            # Map database type to correct function name
-            if db_type.lower() in ['postgres', 'postgresql']:
-                func_name = 'get_postgres_schema'
-            elif db_type.lower() == 'mysql':
-                func_name = 'get_mysql_schema'
-            elif db_type.lower() in ['mssql', 'sqlserver']:
-                func_name = 'get_mssql_schema'
-            elif db_type.lower() == 'oracle':
-                func_name = 'get_oracle_schema'
-            else:
-                func_name = f'get_{db_type}_schema'
-                
-            with patch(f'schema_graph_builder.extractor.schema_extractor.{func_name}') as mock_connector:
-                mock_connector.return_value = {'database': 'test', 'tables': []}
-                try:
-                    extract_schema(db_type, 'dummy_config.yaml')
-                except ValueError:
-                    pytest.fail(f"Database type '{db_type}' should be supported")
-                except FileNotFoundError:
-                    # Expected for dummy config file, but the db type was recognized
-                    pass
->>>>>>> b8f5089e
     
     def test_extract_schema_empty_string_db_type(self, temp_config_file):
         """Test schema extraction with empty database type"""
